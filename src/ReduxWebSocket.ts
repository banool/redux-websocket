import { Dispatch, MiddlewareAPI } from 'redux';

import {
  beginReconnect,
  broken,
  closed,
  error,
  message,
  open,
  reconnectAttempt,
  reconnected,
} from './actions';
import { Action, Serializer } from './types';

interface ReduxWebSocketOptions {
<<<<<<< HEAD
  prefix: string;
  reconnectInterval: number;
  reconnectOnClose: boolean;
  onOpen?: (s: WebSocket) => void;
=======
  prefix: string
  reconnectInterval: number
  reconnectOnClose: boolean
  onOpen?: (s: WebSocket) => void
  serializer?: Serializer
>>>>>>> 5f74bfc6
}

/**
 * ReduxWebSocket
 * @class
 *
 * Manages a WebSocket connection.
 */
export default class ReduxWebSocket {
  // Class options.
  private options: ReduxWebSocketOptions;

  // WebSocket connection.
  private websocket: WebSocket | null = null;

  // Keep track of how many times we've attempted to reconnect.
  private reconnectCount: number = 0;

  // We'll create an interval to try and reconnect if the socket connection breaks.
  private reconnectionInterval: NodeJS.Timeout | null = null;

  // Keep track of the last URL we connected to, so that when we automatically
  // try to reconnect, we can connect to the correct URL.
  private lastSocketUrl: string | null = null;

  // Keep track of if the WebSocket connection has ever successfully opened.
  private hasOpened = false;

  /**
   * Constructor
   * @constructor
   *
   * @param {ReduxWebSocketOptions} options
   */
  constructor(options: ReduxWebSocketOptions) {
    this.options = options;
  }

  /**
   * WebSocket connect event handler.
   *
   * @param {MiddlewareAPI} store
   * @param {Action} action
   */
  connect = ({ dispatch }: MiddlewareAPI, { payload }: Action) => {
    this.close();

    const { prefix } = this.options;

    this.lastSocketUrl = payload.url;
    this.websocket = payload.protocols
      ? new WebSocket(payload.url, payload.protocols)
      : new WebSocket(payload.url);

    this.websocket.addEventListener('close', event =>
      this.handleClose(dispatch, prefix, event),
    );
    this.websocket.addEventListener('error', () =>
      this.handleError(dispatch, prefix),
    );
    this.websocket.addEventListener('open', event => {
      this.handleOpen(dispatch, prefix, this.options.onOpen, event);
    });
    this.websocket.addEventListener('message', event =>
      this.handleMessage(dispatch, prefix, event),
    );
  };

  /**
   * WebSocket disconnect event handler.
   *
   * @throws {Error} Socket connection must exist.
   */
  disconnect = () => {
    if (this.websocket) {
      this.close();
    } else {
      throw new Error(
        'Socket connection not initialized. Dispatch WEBSOCKET_CONNECT first',
      );
    }
  };

  /**
   * WebSocket send event handler.
   *
   * @param {MiddlewareAPI} _store
   * @param {Action} action
   *
   * @throws {Error} Socket connection must exist.
   */
  send = (_store: MiddlewareAPI, { payload }: Action) => {
    if (this.websocket) {
      if (this.options.serializer) {
        this.websocket.send(this.options.serializer(payload));
      } else {
        throw new Error(
          'Serializer not provided',
        );
      }
    } else {
      throw new Error(
        'Socket connection not initialized. Dispatch WEBSOCKET_CONNECT first',
      );
    }
  };

  /**
   * Handle a close event.
   *
   * @param {Dispatch} dispatch
   * @param {string} prefix
   * @param {Event} event
   */
  private handleClose = (dispatch: Dispatch, prefix: string, event: Event) => {
    dispatch(closed(event, prefix));

    // Conditionally attempt reconnection if enabled and applicable
    const { reconnectOnClose } = this.options;
    if (reconnectOnClose && this.canAttemptReconnect()) {
      this.handleBrokenConnection(dispatch);
    }
  };

  /**
   * Handle an error event.
   *
   * @param {Dispatch} dispatch
   * @param {string} prefix
   * @param {Event} event
   */
  private handleError = (dispatch: Dispatch, prefix: string) => {
    dispatch(error(null, new Error('`redux-websocket` error'), prefix));
    if (this.canAttemptReconnect()) {
      this.handleBrokenConnection(dispatch);
    }
  };

  /**
   * Handle an open event.
   *
   * @param {Dispatch} dispatch
   * @param {string} prefix
   * @param {(s: WebSocket) => void | undefined} onOpen
   * @param {Event} event
   */
  private handleOpen = (
    dispatch: Dispatch,
    prefix: string,
    onOpen: ((s: WebSocket) => void) | undefined,
    event: Event,
  ) => {
    // Clean up any outstanding reconnection attempts.
    if (this.reconnectionInterval) {
      clearInterval(this.reconnectionInterval);

      this.reconnectionInterval = null;
      this.reconnectCount = 0;

      dispatch(reconnected(prefix));
    }

    // Hook to allow consumers to get access to the raw socket.
    if (onOpen && this.websocket != null) {
      onOpen(this.websocket);
    }

    // Now we're fully open and ready to send messages.
    dispatch(open(event, prefix));

    // Track that we've been able to open the connection. We can use this flag
    // for error handling later, ensuring we don't try to reconnect when a
    // connection was never able to open in the first place.
    this.hasOpened = true;
  };

  /**
   * Handle a message event.
   *
   * @param {Dispatch} dispatch
   * @param {string} prefix
   * @param {MessageEvent} event
   */
  private handleMessage = (
    dispatch: Dispatch,
    prefix: string,
    event: MessageEvent,
  ) => {
    dispatch(message(event, prefix));
  };

  /**
   * Close the WebSocket connection.
   * @private
   *
   * @param {number} [code]
   * @param {strin} [reason]
   */
  private close = (code?: number, reason?: string) => {
    if (this.websocket) {
      this.websocket.close(
        code || 1000,
        reason || 'WebSocket connection closed by redux-websocket.',
      );

      this.websocket = null;
      this.hasOpened = false;
    }
  };

  /**
   * Handle a broken socket connection.
   * @private
   *
   * @param {Dispatch} dispatch
   */
  private handleBrokenConnection = (dispatch: Dispatch) => {
    const { prefix, reconnectInterval } = this.options;

    this.websocket = null;

    // First, dispatch actions to notify Redux that our connection broke.
    dispatch(broken(prefix));
    dispatch(beginReconnect(prefix));

    this.reconnectCount = 1;

    dispatch(reconnectAttempt(this.reconnectCount, prefix));

    // Attempt to reconnect immediately by calling connect with assertions
    // that the arguments conform to the types we expect.
    this.connect(
      { dispatch } as MiddlewareAPI,
      { payload: { url: this.lastSocketUrl } } as Action,
    );

    // Attempt reconnecting on an interval.
    this.reconnectionInterval = setInterval(() => {
      this.reconnectCount += 1;

      dispatch(reconnectAttempt(this.reconnectCount, prefix));

      // Call connect again, same way.
      this.connect(
        { dispatch } as MiddlewareAPI,
        { payload: { url: this.lastSocketUrl } } as Action,
      );
    }, reconnectInterval);
  };

  // Only attempt to reconnect if the connection has ever successfully opened,
  // and we're not currently trying to reconnect.
  //
  // This prevents ongoing reconnect loops to connections that have not
  // successfully opened before, such as net::ERR_CONNECTION_REFUSED errors.
  //
  // This also prevents starting multiple reconnection attempt loops.
  private canAttemptReconnect(): boolean {
    return this.hasOpened && this.reconnectionInterval == null;
  }
}<|MERGE_RESOLUTION|>--- conflicted
+++ resolved
@@ -13,18 +13,11 @@
 import { Action, Serializer } from './types';
 
 interface ReduxWebSocketOptions {
-<<<<<<< HEAD
   prefix: string;
   reconnectInterval: number;
   reconnectOnClose: boolean;
   onOpen?: (s: WebSocket) => void;
-=======
-  prefix: string
-  reconnectInterval: number
-  reconnectOnClose: boolean
-  onOpen?: (s: WebSocket) => void
-  serializer?: Serializer
->>>>>>> 5f74bfc6
+  serializer?: Serializer;
 }
 
 /**
@@ -121,9 +114,7 @@
       if (this.options.serializer) {
         this.websocket.send(this.options.serializer(payload));
       } else {
-        throw new Error(
-          'Serializer not provided',
-        );
+        throw new Error('Serializer not provided');
       }
     } else {
       throw new Error(
