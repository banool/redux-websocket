--- conflicted
+++ resolved
@@ -17,19 +17,14 @@
   NEBULA = '#212f3f',
   // NEBULA_HOVER = '#A8A7FF',
   COMET = '#c94848',
-<<<<<<< HEAD
-  // DUST = '#444444',
-  // VACUUM = '#000000',
   QUARK = '#2e3946',
   PROSPERO = '#212c3a',
   PUCK = '#85ff00',
   JULIET = '#4c5661',
   CUPID = '#656F7A',
   NIX = '#b5b5b5',
-=======
   DUST = '#a9bbd2',
   VACUUM = '#5d7a9d',
->>>>>>> a5f233aa
 }
 
 export default Colors;